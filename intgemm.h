--- conflicted
+++ resolved
@@ -51,11 +51,7 @@
 #include "avx512_gemm.h"
 #include "avx512vnni_gemm.h"
 
-<<<<<<< HEAD
 #if defined(__GNUC__) || defined(__clang__)
-=======
-#if defined(__GNUC__) && defined(INTGEMM_COMPILER_SUPPORTS_AVX512BW)
->>>>>>> 261a5fbc
 #include "cpuid.h"
 #endif
 
@@ -139,29 +135,6 @@
 typedef Unsupported_8bit AVX512VNNI_8bit;
 #endif
 
-<<<<<<< HEAD
-=======
-
-#ifdef INTGEMM_COMPILER_SUPPORTS_AVX512BW
-// gcc 5.4.0 bizarrely supports avx512bw targets but not __builtin_cpu_supports("avx512bw").  So implement it manually.
-inline bool CheckAVX512BW() {
-  __builtin_cpu_init ();
-#ifdef __INTEL_COMPILER
-  return _may_i_use_cpu_feature(_FEATURE_AVX512BW)
-#elif __GNUC__
-  unsigned int m = __get_cpuid_max(0, NULL);
-  if (m < 7) return false;
-  unsigned int eax, ebx, ecx, edx;
-  __cpuid_count(7, 0, eax, ebx, ecx, edx);
-  const unsigned int avx512bw_bit = (1 << 30);
-  return ebx & avx512bw_bit;
-#else
-  return __builtin_cpu_supports("avx512bw");
-#endif
-}
-#endif
-
->>>>>>> 261a5fbc
 /* Returns:
  * axx512vnni if the CPU supports AVX512VNNI
  *
@@ -180,7 +153,7 @@
     avx512vnni
 #endif
     , T 
-#ifdef INTGEMM_COMPILER_SUPPORTS_AVX512
+#ifdef INTGEMM_COMPILER_SUPPORTS_AVX512BW
     avx512bw
 #endif
     , T avx2, T ssse3, T sse2, T unsupported) {
@@ -201,22 +174,15 @@
 #  ifdef INTGEMM_COMPILER_SUPPORTS_AVX512VNNI
     if (ecx & (1 << 11)) return avx512vnni;
 #  endif
-#  ifdef INTGEMM_COMPILER_SUPPORTS_AVX512
+#  ifdef INTGEMM_COMPILER_SUPPORTS_AVX512BW
     if (ebx & (1 << 30)) return avx512bw;
 #  endif
     if (ebx & (1 << 5)) return avx2;
   }
-<<<<<<< HEAD
   if (m >= 1) {
     __cpuid_count(1, 0, eax, ebx, ecx, edx);
     if (ecx & (1 << 9)) return ssse3;
     if (edx & (1 << 26)) return sse2;
-=======
-#endif
-#ifdef INTGEMM_COMPILER_SUPPORTS_AVX512BW
-  if (CheckAVX512BW()) {
-    return avx512bw;
->>>>>>> 261a5fbc
   }
   return unsupported;
 #else // not gcc or clang.
@@ -230,7 +196,7 @@
 #    endif
       ) return vnni;
 #  endif
-#  ifdef INTGEMM_COMPILER_SUPPORTS_AVX512
+#  ifdef INTGEMM_COMPILER_SUPPORTS_AVX512BW
   if (
 #    ifdef __INTEL_COMPILER
       _may_i_use_cpu_feature(_FEATURE_AVX512BW)
