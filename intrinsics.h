--- conflicted
+++ resolved
@@ -16,20 +16,14 @@
  * Define a bunch of intrinstics as overloaded functions so they work with
  * templates.
  */
-<<<<<<< HEAD
-=======
+template <class Register> static inline Register load_ps(float const* from);
 template <class Register> static inline Register loadu_ps(const float* mem_addr);
->>>>>>> 66c40eed
-template <class Register> static inline Register set1_epi8(int8_t to);
 template <class Register> static inline Register set1_epi16(int16_t to);
 template <class Register> static inline Register set1_epi32(int32_t to);
+template <class Register> static inline Register set1_epi8(int8_t to);
 template <class Register> static inline Register set1_pd(double to);
 template <class Register> static inline Register set1_ps(float to);
-<<<<<<< HEAD
-template <class Register> static inline Register load_ps(float const* from);
-=======
 template <class Register> static inline Register setzero_pd();
->>>>>>> 66c40eed
 template <class Register> static inline Register setzero_ps();
 template <class Register> static inline Register setzero_si();
 
@@ -80,6 +74,9 @@
 /*
  * Missing i32gather_ps for SSE2
  */
+template <> INTGEMM_SSE2 inline __m128 load_ps<__m128>(const float* from) {
+  return _mm_load_ps(from);
+}
 template <> INTGEMM_SSE2 inline __m128 loadu_ps(const float* mem_addr) {
   return _mm_loadu_ps(mem_addr);
 }
@@ -113,8 +110,6 @@
 INTGEMM_SSE2 static inline __m128 mul_ps(__m128 a, __m128 b) {
   return _mm_mul_ps(a, b);
 }
-<<<<<<< HEAD
-=======
 INTGEMM_SSE2 static inline __m128i mulhi_epi16(__m128i a, __m128i b) {
   return _mm_mulhi_epi16(a, b);
 }
@@ -130,7 +125,6 @@
 INTGEMM_SSE2 static inline __m128i packs_epi32(__m128i a, __m128i b) {
   return _mm_packs_epi32(a, b);
 }
->>>>>>> 66c40eed
 template <> INTGEMM_SSE2 inline __m128i set1_epi8<__m128i>(int8_t to) {
   return _mm_set1_epi8(to);
 }
@@ -199,12 +193,6 @@
 }
 INTGEMM_SSE2 static inline __m128i xor_si(__m128i a, __m128i b) {
   return _mm_xor_si128(a, b);
-}
-INTGEMM_SSE2 static inline __m128 sub_ps (__m128 a, __m128 b) {
-  return _mm_sub_ps(a, b);
-}
-template <> INTGEMM_SSE2 inline __m128 load_ps<__m128>(const float* from) {
-  return _mm_load_ps(from);
 }
 
 /*
@@ -258,6 +246,9 @@
 template <> INTGEMM_AVX2 inline __m256 loadu_ps(const float* mem_addr) {
   return _mm256_loadu_ps(mem_addr);
 }
+template <> INTGEMM_AVX2 inline __m256 load_ps<__m256>(const float* from) {
+  return _mm256_load_ps(from);
+}
 INTGEMM_AVX2 static inline __m256i madd_epi16(__m256i first, __m256i second) {
   return _mm256_madd_epi16(first, second);
 }
@@ -288,8 +279,6 @@
 INTGEMM_AVX2 static inline __m256 mul_ps(__m256 a, __m256 b) {
   return _mm256_mul_ps(a, b);
 }
-<<<<<<< HEAD
-=======
 INTGEMM_AVX2 static inline __m256i mulhi_epi16(__m256i a, __m256i b) {
   return _mm256_mulhi_epi16(a, b);
 }
@@ -305,7 +294,6 @@
 INTGEMM_AVX2 static inline __m256i packs_epi32(__m256i a, __m256i b) {
   return _mm256_packs_epi32(a, b);
 }
->>>>>>> 66c40eed
 template <> INTGEMM_AVX2 inline __m256i set1_epi8<__m256i>(int8_t to) {
   return _mm256_set1_epi8(to);
 }
@@ -374,12 +362,6 @@
 }
 INTGEMM_AVX2 static inline __m256i xor_si(__m256i a, __m256i b) {
   return _mm256_xor_si256(a, b);
-}
-INTGEMM_AVX2 static inline __m256 sub_ps (__m256 a, __m256 b) {
-  return _mm256_sub_ps(a, b);
-}
-template <> INTGEMM_AVX2 inline __m256 load_ps<__m256>(const float* from) {
-  return _mm256_load_ps(from);
 }
 
 /*
@@ -453,29 +435,18 @@
 INTGEMM_AVX512BW static inline __m512 max_ps(__m512 first, __m512 second) {
   return _mm512_max_ps(first, second);
 }
-<<<<<<< HEAD
-INTGEMM_AVX512BW static inline __m512 add_ps(__m512 first, __m512 second) {
-  return _mm512_add_ps(first, second);
-}
-INTGEMM_AVX512BW static inline __m512 sub_ps(__m512 first, __m512 second) {
-  return _mm512_sub_ps(first, second);
+INTGEMM_AVX512BW static inline __m512 min_ps(__m512 a, __m512 b) {
+  return _mm512_min_ps(a, b);
+}
+INTGEMM_AVX512BW static inline __m512i mul_epu32(__m512i a, __m512i b) {
+  return _mm512_mul_epu32(a, b);
+}
+INTGEMM_AVX512BW static inline __m512d mul_pd(__m512d a, __m512d b) {
+  return _mm512_mul_pd(a, b);
 }
 INTGEMM_AVX512BW static inline __m512 mul_ps(__m512 a, __m512 b) {
   return _mm512_mul_ps(a, b);
 }
-=======
-INTGEMM_AVX512BW static inline __m512 min_ps(__m512 a, __m512 b) {
-  return _mm512_min_ps(a, b);
-}
-INTGEMM_AVX512BW static inline __m512i mul_epu32(__m512i a, __m512i b) {
-  return _mm512_mul_epu32(a, b);
-}
-INTGEMM_AVX512BW static inline __m512d mul_pd(__m512d a, __m512d b) {
-  return _mm512_mul_pd(a, b);
-}
-INTGEMM_AVX512BW static inline __m512 mul_ps(__m512 a, __m512 b) {
-  return _mm512_mul_ps(a, b);
-}
 INTGEMM_AVX512BW static inline __m512i mulhi_epi16(__m512i a, __m512i b) {
   return _mm512_mulhi_epi16(a, b);
 }
@@ -491,7 +462,6 @@
 INTGEMM_AVX512BW static inline __m512i packs_epi32(__m512i a, __m512i b) {
   return _mm512_packs_epi32(a, b);
 }
->>>>>>> 66c40eed
 template <> inline INTGEMM_AVX512BW __m512i set1_epi8<__m512i>(int8_t to) {
   return _mm512_set1_epi8(to);
 }
@@ -513,13 +483,11 @@
 template <> INTGEMM_AVX512BW inline __m512 setzero_ps<__m512>() {
   return _mm512_setzero_ps();
 }
-<<<<<<< HEAD
+template <> INTGEMM_AVX512BW inline __m512i setzero_si<__m512i>() {
+  return _mm512_setzero_si512();
+}
 template <> INTGEMM_AVX512BW inline __m512 load_ps<__m512>(const float* from) {
   return _mm512_load_ps(from);
-=======
-template <> INTGEMM_AVX512BW inline __m512i setzero_si<__m512i>() {
-  return _mm512_setzero_si512();
->>>>>>> 66c40eed
 }
 /*
  * Missing sign_epi8
