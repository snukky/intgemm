--- conflicted
+++ resolved
@@ -168,20 +168,16 @@
 INTGEMM_AVX512BW static inline __m512 max_ps(__m512 first, __m512 second) {
   return _mm512_max_ps(first, second);
 }
-<<<<<<< HEAD
+
 INTGEMM_AVX512BW static inline __m512 add_ps(__m512 first, __m512 second) {
   return _mm512_add_ps(first, second);
 }
-// Technically __AVX512DQ__
-INTGEMM_AVX512DQ static inline __m512 and_ps(__m512 first, __m512 second) {
-  return _mm512_and_ps(first, second);
-=======
+
 INTGEMM_AVX512BW static inline __m512 mul_ps(__m512 a, __m512 b) {
   return _mm512_mul_ps(a, b);
 }
 template <> inline INTGEMM_AVX512BW __m512i set1_epi16<__m512i>(int16_t to) {
   return _mm512_set1_epi16(to);
->>>>>>> 09febe82
 }
 template <> inline INTGEMM_AVX512BW __m512i set1_epi32<__m512i>(int32_t to) {
   return _mm512_set1_epi32(to);
