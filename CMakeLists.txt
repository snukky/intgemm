cmake_minimum_required(VERSION 3.5)
project(intgemm)
string(ASCII 27 Esc)
set(Orange "${Esc}[33m")
set(ColourReset "${Esc}[m")

if(NOT CMAKE_BUILD_TYPE)
  set(CMAKE_BUILD_TYPE Release)
endif()

set(CMAKE_CXX_STANDARD 11)

# Check if compiler supports AVX512
try_compile(INTGEMM_COMPILER_SUPPORTS_AVX512
  ${CMAKE_CURRENT_BINARY_DIR}/compile_tests
  ${CMAKE_CURRENT_SOURCE_DIR}/compile_test_avx512.cc
  #Hack: pass compiler arguments as definitions because the test code overrides CXX_FLAGS :'(
  COMPILE_DEFINITIONS -mavx512f -mavx512bw -mavx512dq)

if(NOT INTGEMM_COMPILER_SUPPORTS_AVX512)
  message("${Orange}Not building AVX512-based multiplication because your compiler is too old.\nFor details rerun cmake with --debug-trycompile then try to build in compile_tests/CMakeFiles/CMakeTmp.${ColourReset}")
endif()

# Working around https://bugs.llvm.org/show_bug.cgi?id=41482
# Anything compiled with clang might not work properly in SSE2/SSSE3 world
if("${CMAKE_CXX_COMPILER_ID}" MATCHES "Clang")
  message("${Orange}Compiling with Clang and using -mavx2 due to https://bugs.llvm.org/show_bug.cgi?id=41482. Support for SSE2/SSSE3 is likely broken.${ColourReset}")
  set(CMAKE_CXX_FLAGS "${CMAKE_CXX_FLAGS} -mavx2")
endif()

# Generate configure file
configure_file(${CMAKE_CURRENT_SOURCE_DIR}/config.h.in ${CMAKE_CURRENT_BINARY_DIR}/config.h)

include_directories(${CMAKE_CURRENT_SOURCE_DIR})
include_directories(${CMAKE_CURRENT_BINARY_DIR})

foreach(exe benchmark biasmultiply)
  add_executable(${exe} benchmarks/${exe}.cc intgemm.cc)
endforeach()

<<<<<<< HEAD
add_executable(example example.cc intgemm.cc)

include_directories(.)
add_executable(tests
  test/common.cc
  test/multiply_test.cc
  test/quantize_test.cc
  test/relu_test.cc
  test/add127_test.cc
=======
add_executable(tests
  # General tests
  test/multiply_test.cc
  test/quantize_test.cc
  test/test.cc
  test/utils_test.cc

  # Kernels tests
  test/kernels/add_bias_test.cc
  test/kernels/bitwise_not_test.cc
  test/kernels/downcast_test.cc
  test/kernels/exp_test.cc
  test/kernels/floor_test.cc
  test/kernels/multiply_sat_test.cc
  test/kernels/multiply_test.cc
  test/kernels/quantize_test.cc
  test/kernels/relu_test.cc
  test/kernels/rescale_test.cc
  test/kernels/sigmoid_test.cc
  test/kernels/upcast_test.cc
  test/kernels/tanh_test.cc
  test/kernels/unquantize_test.cc
  test/kernels/write_test.cc

  # Definitions
>>>>>>> 66c40eed
  intgemm.cc
)

#CTest integration with Catch2
include(${CMAKE_CURRENT_SOURCE_DIR}/CMake/Catch.cmake)
include(CTest)
catch_discover_tests(tests)<|MERGE_RESOLUTION|>--- conflicted
+++ resolved
@@ -38,23 +38,16 @@
   add_executable(${exe} benchmarks/${exe}.cc intgemm.cc)
 endforeach()
 
-<<<<<<< HEAD
 add_executable(example example.cc intgemm.cc)
 
-include_directories(.)
 add_executable(tests
-  test/common.cc
-  test/multiply_test.cc
-  test/quantize_test.cc
-  test/relu_test.cc
-  test/add127_test.cc
-=======
-add_executable(tests
+  test/test.cc
+
   # General tests
   test/multiply_test.cc
   test/quantize_test.cc
-  test/test.cc
   test/utils_test.cc
+  test/add127_test.cc
 
   # Kernels tests
   test/kernels/add_bias_test.cc
@@ -74,7 +67,6 @@
   test/kernels/write_test.cc
 
   # Definitions
->>>>>>> 66c40eed
   intgemm.cc
 )
 
