#pragma once

#include "config.h"
#include "interleave.h"
#include "intrinsics.h"
#include "vec_traits.h"
#include "callbacks.h"

namespace intgemm {

INTGEMM_SSE2 static inline float MaxFloat32(__m128 a) {
  // Fold to just using the first 64 bits.
  __m128 second_half = _mm_shuffle_ps(a, a, 3 * 4 + 2);
  a = _mm_max_ps(a, second_half);
  // Fold to just using the first 32 bits.
  second_half = _mm_shuffle_ps(a, a, 1);
  a = _mm_max_ps(a, second_half);
  // This casting compiles to nothing.
  return *reinterpret_cast<float*>(&a);
}

INTGEMM_SSE2 static inline dvector_t<CPUType::SSE2, int> PermuteSummer(__m128i pack0123, __m128i pack4567) {
  // No op for 128 bits: already reduced fully.
  return { pack0123, pack4567 };
}

INTGEMM_AVX2 static inline float MaxFloat32(__m256 a) {
  return MaxFloat32(max_ps(_mm256_castps256_ps128(a), _mm256_extractf128_ps(a, 1)));
}

INTGEMM_AVX2 static inline __m256i PermuteSummer(__m256i pack0123, __m256i pack4567) {
  // This instruction generates 1s 2s 3s 4s 5f 6f 7f 8f
  __m256i rev = _mm256_permute2f128_si256(pack0123, pack4567, 0x21);
  // This instruction generates 1f 2f 3f 4f 5s 6s 7s 8s
  __m256i blended = _mm256_blend_epi32(pack0123, pack4567, 0xf0);
  return _mm256_add_epi32(rev, blended);
}

#ifdef INTGEMM_COMPILER_SUPPORTS_AVX512
/* Only INTGEMM_AVX512F is necessary but due to GCC 5.4 bug we have to set INTGEMM_AVX512BW */
INTGEMM_AVX512BW static inline __m256i PermuteSummer(__m512i pack0123, __m512i pack4567) {
  // Form [0th 128-bit register of pack0123, 0st 128-bit register of pack4567, 2nd 128-bit register of pack0123, 2nd 128-bit register of pack4567]
  __m512i mix0 = _mm512_mask_permutex_epi64(pack0123, 0xcc, pack4567, (0 << 4) | (1 << 6));
  // Form [1st 128-bit register of pack0123, 1st 128-bit register of pack4567, 3rd 128-bit register of pack0123, 3rd 128-bit register of pack4567]
  __m512i mix1 = _mm512_mask_permutex_epi64(pack4567, 0x33, pack0123, 2 | (3 << 2));
  __m512i added = _mm512_add_epi32(mix0, mix1);
  // Now we have 0 1 2 3 4 5 6 7 0 1 2 3 4 5 6 7.
  // Fold register over itself.
  return _mm256_add_epi32(_mm512_castsi512_si256(added), _mm512_extracti64x4_epi64(added, 1));
}

// Find the maximum float.
static inline INTGEMM_AVX512DQ float MaxFloat32(__m512 a) {
  return MaxFloat32(max_ps(_mm512_castps512_ps256(a), _mm512_extractf32x8_ps(a, 1)));
}

#endif

/* Take 4 registers with 32-bit values to be horizontally added.  Reduce them
 * to one register with 32-bit values in the pattern 1 2 3 4 1 2 3 4, leaving
 * the final addition (which crosses 128-bit lanes) to the caller. 
template <class Register> inline Register Pack0123(Register sum0, Register sum1, Register sum2, Register sum3) {
  // 1 2 1 2 1 2 1 2
  Interleave32(sum0, sum1);
  Register pack01 = add_epi32(sum0, sum1);
  // 3 4 3 4 3 4 3 4
  Interleave32(sum2, sum3);
  Register pack23 = add_epi32(sum2, sum3);
  Interleave64(pack01, pack23);
  // 1 2 3 4 1 2 3 4
  return add_epi32(pack01, pack23);
}
 */
#define INTGEMM_PACK0123(target, Register) \
target inline Register Pack0123(Register sum0, Register sum1, Register sum2, Register sum3) { \
  Interleave32(sum0, sum1); \
  Register pack01 = add_epi32(sum0, sum1); \
  Interleave32(sum2, sum3); \
  Register pack23 = add_epi32(sum2, sum3); \
  Interleave64(pack01, pack23); \
  return add_epi32(pack01, pack23); \
} \

INTGEMM_PACK0123(INTGEMM_SSE2, __m128i)
INTGEMM_PACK0123(INTGEMM_AVX2, __m256i)
#ifdef INTGEMM_COMPILER_SUPPORTS_AVX512
/* Only INTGEMM_AVX512F is necessary but due to GCC 5.4 bug we have to set INTGEMM_AVX512BW */
INTGEMM_PACK0123(INTGEMM_AVX512BW, __m512i)
#endif

<<<<<<< HEAD
// 16-bit multiplier for SSE2, AVX2, and AVX512.
=======
template <typename Callback>
INTGEMM_SSE2 static inline void RunCallback(Callback callback_impl, dvector_t<CPUType::SSE2, int> total, Index row_idx, Index col_idx, Index rows, Index cols) {
  callback_impl(total.first, callbacks::OutputBufferInfo(row_idx, col_idx, rows, cols));
  callback_impl(total.second, callbacks::OutputBufferInfo(row_idx, col_idx + 4, rows, cols));
}

template <typename Callback>
INTGEMM_AVX2 static inline void RunCallback(Callback callback_impl, vector_t<CPUType::AVX2, int> total, Index row_idx, Index col_idx, Index rows, Index cols) {
  callback_impl(total, callbacks::OutputBufferInfo(row_idx, col_idx, rows, cols));
}

// 16-bit multiplier for INTGEMM_SSE2, INTGEMM_AVX2, and AVX512.
>>>>>>> 66c40eed
// C = A * B * unquant_mult
//
// This has been substantially revised from Jacob Devlin's SSE code which is:
// Copyright (c) 2017 Microsoft Corporation

// Permission is hereby granted, free of charge, to any person obtaining a copy
// of this software and associated documentation files (the "Software"), to deal
// in the Software without restriction, including without limitation the rights
// to use, copy, modify, merge, publish, distribute, sublicense, and/or sell
// copies of the Software, and to permit persons to whom the Software is
// furnished to do so, subject to the following conditions:

// The above copyright notice and this permission notice shall be included in all
// copies or substantial portions of the Software.

// THE SOFTWARE IS PROVIDED "AS IS", WITHOUT WARRANTY OF ANY KIND, EXPRESS OR
// IMPLIED, INCLUDING BUT NOT LIMITED TO THE WARRANTIES OF MERCHANTABILITY,
// FITNESS FOR A PARTICULAR PURPOSE AND NONINFRINGEMENT. IN NO EVENT SHALL THE
// AUTHORS OR COPYRIGHT HOLDERS BE LIABLE FOR ANY CLAIM, DAMAGES OR OTHER
// LIABILITY, WHETHER IN AN ACTION OF CONTRACT, TORT OR OTHERWISE, ARISING FROM,
// OUT OF OR IN CONNECTION WITH THE SOFTWARE OR THE USE OR OTHER DEALINGS IN THE
// SOFTWARE.

// A is a row-major quantized matrix (from PrepareA)
// B is a rearranged quantized matrix (from PrepareB)
// C is output in row-major form.
//
// All of A, B, and C must be in aligned to a multiple of the register size:
// INTGEMM_SSE2: 16 bytes
// INTGEMM_AVX2: 32 bytes
// AVX512: 64 bytes.
//
// A_rows can be anything non-negative.
// width must be a multiple of the register size.
// B_cols must be a multiple of 8.
// Multiply16
#define INTGEMM_MULTIPLY16(Integer, target, cpu_type) \
template <typename Callback> target static void Multiply(const int16_t *A, const int16_t *B, Index A_rows, Index width, Index B_cols, Callback callback) { \
  assert(width % (sizeof(Integer) / sizeof(int16_t)) == 0); \
  assert(B_cols % 8 == 0); \
  assert(reinterpret_cast<uintptr_t>(A) % sizeof(Integer) == 0); \
  assert(reinterpret_cast<uintptr_t>(B) % sizeof(Integer) == 0); \
  const int simd_width = width / (sizeof(Integer) / sizeof(int16_t)); \
  auto callback_impl = callbacks::CallbackImpl<cpu_type, Callback>(callback); \
  const Integer *B0_col = reinterpret_cast<const Integer *>(B); \
  for (Index B0_colidx = 0; B0_colidx < B_cols; B0_col += 8 * simd_width, B0_colidx += 8) { \
    /* Process one row of A at a time.  Doesn't seem to be faster to do multiple rows of A at once.*/ \
    for (Index A_rowidx = 0; A_rowidx < A_rows; ++A_rowidx) { \
      const Integer *A_row = reinterpret_cast<const Integer*>(A + A_rowidx * width); \
      /* These will be packed 32-bit integers containing sums for each row of B multiplied by the row of A. \
         Iterate over shared (inner) dimension.*/ \
      int k = 0; \
      Integer a = *(A_row + k); \
      Integer sum0 = madd_epi16(a, *(B0_col + k * 8)); \
      Integer sum1 = madd_epi16(a, *(B0_col + k * 8 + 1)); \
      Integer sum2 = madd_epi16(a, *(B0_col + k * 8 + 2)); \
      Integer sum3 = madd_epi16(a, *(B0_col + k * 8 + 3)); \
      Integer sum4 = madd_epi16(a, *(B0_col + k * 8 + 4)); \
      Integer sum5 = madd_epi16(a, *(B0_col + k * 8 + 5)); \
      Integer sum6 = madd_epi16(a, *(B0_col + k * 8 + 6)); \
      Integer sum7 = madd_epi16(a, *(B0_col + k * 8 + 7)); \
      for (int k = 1; k < simd_width; ++k) { \
        Integer a = *(A_row + k); \
        /* Multiply 16-bit, horizontally add to packed 32-bit integers.*/ \
        Integer mult0 = madd_epi16(a, *(B0_col + k * 8)); \
        Integer mult1 = madd_epi16(a, *(B0_col + k * 8 + 1)); \
        Integer mult2 = madd_epi16(a, *(B0_col + k * 8 + 2)); \
        Integer mult3 = madd_epi16(a, *(B0_col + k * 8 + 3)); \
        Integer mult4 = madd_epi16(a, *(B0_col + k * 8 + 4)); \
        Integer mult5 = madd_epi16(a, *(B0_col + k * 8 + 5)); \
        Integer mult6 = madd_epi16(a, *(B0_col + k * 8 + 6)); \
        Integer mult7 = madd_epi16(a, *(B0_col + k * 8 + 7)); \
        /* Sum packed 32-bit integers with danger of overflow.  TODO: accumulate in 64-bit every so often.*/ \
        sum0 = add_epi32(sum0, mult0); \
        sum1 = add_epi32(sum1, mult1); \
        sum2 = add_epi32(sum2, mult2); \
        sum3 = add_epi32(sum3, mult3); \
        sum4 = add_epi32(sum4, mult4); \
        sum5 = add_epi32(sum5, mult5); \
        sum6 = add_epi32(sum6, mult6); \
        sum7 = add_epi32(sum7, mult7); \
      } \
      /* Reduce sums within 128-bit lanes.*/ \
      Integer pack0123 = Pack0123(sum0, sum1, sum2, sum3); \
      Integer pack4567 = Pack0123(sum4, sum5, sum6, sum7); \
      /*The specific implementation may need to reduce further.*/ \
      auto total = PermuteSummer(pack0123, pack4567); \
      RunCallback(callback_impl, total, A_rowidx, B0_colidx, A_rows, B_cols); \
    } \
  } \
} \

//An int8_prepbias version of the above code, using the add 127 technique
#define INTGEMM_PREPAREBIASFOR8(Integer, target, WriteCSubType) \
  template <class WriteC> target static void PrepareBiasFor8(const int8_t A, const int8_t *B, WriteC C, Index A_rows, Index width, Index B_cols) { \
  assert(width % (sizeof(Integer) / sizeof(int8_t)) == 0); \
  assert(B_cols % 8 == 0); \
  assert(reinterpret_cast<uintptr_t>(B) % sizeof(Integer) == 0); \
  const int simd_width = width / (sizeof(Integer) / sizeof(int8_t)); \
  typename WriteC::WriteCSubType write_C(C); \
  const Integer *B0_col = reinterpret_cast<const Integer *>(B); \
  const Integer a = set1_epi8<Integer>(A); \
  for (Index B0_colidx = 0; B0_colidx < B_cols; B0_col += 8 * simd_width, B0_colidx += 8) { \
    /* Process one row of A at a time.  Doesn't seem to be faster to do multiple rows of A at once.*/ \
    for (Index A_rowidx = 0; A_rowidx < A_rows; ++A_rowidx) { \
      /*const Integer *A_row = reinterpret_cast<const Integer*>(A + A_rowidx * width);*/ \
      /* These will be packed 16-bit integers containing sums for each row of B multiplied by the row of A. \
         Iterate over shared (inner) dimension.*/ \
      int k = 0; \
      Integer sum0 = maddubs_epi16(a, *(B0_col + k * 8)); \
      Integer sum1 = maddubs_epi16(a, *(B0_col + k * 8 + 1)); \
      Integer sum2 = maddubs_epi16(a, *(B0_col + k * 8 + 2)); \
      Integer sum3 = maddubs_epi16(a, *(B0_col + k * 8 + 3)); \
      Integer sum4 = maddubs_epi16(a, *(B0_col + k * 8 + 4)); \
      Integer sum5 = maddubs_epi16(a, *(B0_col + k * 8 + 5)); \
      Integer sum6 = maddubs_epi16(a, *(B0_col + k * 8 + 6)); \
      Integer sum7 = maddubs_epi16(a, *(B0_col + k * 8 + 7)); \
      /* Upcast to 32-bit and horizontally add. Seems a bit faster if this is declared here.*/ \
      Integer ones = set1_epi16<Integer>(1); \
      sum0 = madd_epi16(sum0, ones); \
      sum1 = madd_epi16(sum1, ones); \
      sum2 = madd_epi16(sum2, ones); \
      sum3 = madd_epi16(sum3, ones); \
      sum4 = madd_epi16(sum4, ones); \
      sum5 = madd_epi16(sum5, ones); \
      sum6 = madd_epi16(sum6, ones); \
      sum7 = madd_epi16(sum7, ones); \
      for (int k = 1; k < simd_width; ++k) { \
        /*Integer a = *(A_row + k);*/ \
        /* Multiply 8-bit, horizontally add to packed 16-bit integers.*/ \
        Integer mult0 = maddubs_epi16(a, *(B0_col + k * 8)); \
        Integer mult1 = maddubs_epi16(a, *(B0_col + k * 8 + 1)); \
        Integer mult2 = maddubs_epi16(a, *(B0_col + k * 8 + 2)); \
        Integer mult3 = maddubs_epi16(a, *(B0_col + k * 8 + 3)); \
        Integer mult4 = maddubs_epi16(a, *(B0_col + k * 8 + 4)); \
        Integer mult5 = maddubs_epi16(a, *(B0_col + k * 8 + 5)); \
        Integer mult6 = maddubs_epi16(a, *(B0_col + k * 8 + 6)); \
        Integer mult7 = maddubs_epi16(a, *(B0_col + k * 8 + 7)); \
        /* Upcast to 32-bit and horizontally add.*/ \
        mult0 = madd_epi16(mult0, ones); \
        mult1 = madd_epi16(mult1, ones); \
        mult2 = madd_epi16(mult2, ones); \
        mult3 = madd_epi16(mult3, ones); \
        mult4 = madd_epi16(mult4, ones); \
        mult5 = madd_epi16(mult5, ones); \
        mult6 = madd_epi16(mult6, ones); \
        mult7 = madd_epi16(mult7, ones); \
        /*Add in 32bit*/ \
        sum0 = add_epi32(sum0, mult0); \
        sum1 = add_epi32(sum1, mult1); \
        sum2 = add_epi32(sum2, mult2); \
        sum3 = add_epi32(sum3, mult3); \
        sum4 = add_epi32(sum4, mult4); \
        sum5 = add_epi32(sum5, mult5); \
        sum6 = add_epi32(sum6, mult6); \
        sum7 = add_epi32(sum7, mult7); \
         \
      } \
      /* Reduce sums within 128-bit lanes.*/ \
      Integer pack0123 = Pack0123(sum0, sum1, sum2, sum3); \
      Integer pack4567 = Pack0123(sum4, sum5, sum6, sum7); \
      /*The specific implementation may need to reduce further.*/ \
      auto total = PermuteSummer(pack0123, pack4567); \
      write_C(A_rowidx, B_cols, B0_colidx, total); \
    } \
  } \
} \

//An int8 version of the above code, using the add 127 technique
#define INTGEMM_MULTIPLY8NEW(Integer, target, WriteCSubType) \
  template <class WriteC> target static void Multiply8new(const uint8_t *A, const int8_t *B, WriteC C, Index A_rows, Index width, Index B_cols) { \
  assert(width % (sizeof(Integer) / sizeof(int8_t)) == 0); \
  assert(B_cols % 8 == 0); \
  assert(reinterpret_cast<uintptr_t>(A) % sizeof(Integer) == 0); \
  assert(reinterpret_cast<uintptr_t>(B) % sizeof(Integer) == 0); \
  const int simd_width = width / (sizeof(Integer) / sizeof(int8_t)); \
  typename WriteC::WriteCSubType write_C(C); \
  const Integer *B0_col = reinterpret_cast<const Integer *>(B); \
  for (Index B0_colidx = 0; B0_colidx < B_cols; B0_col += 8 * simd_width, B0_colidx += 8) { \
    /* Process one row of A at a time.  Doesn't seem to be faster to do multiple rows of A at once.*/ \
    for (Index A_rowidx = 0; A_rowidx < A_rows; ++A_rowidx) { \
      const Integer *A_row = reinterpret_cast<const Integer*>(A + A_rowidx * width); \
      /* These will be packed 16-bit integers containing sums for each row of B multiplied by the row of A. \
         Iterate over shared (inner) dimension.*/ \
      int k = 0; \
      Integer a = *(A_row + k); \
      Integer sum0 = maddubs_epi16(a, *(B0_col + k * 8)); \
      Integer sum1 = maddubs_epi16(a, *(B0_col + k * 8 + 1)); \
      Integer sum2 = maddubs_epi16(a, *(B0_col + k * 8 + 2)); \
      Integer sum3 = maddubs_epi16(a, *(B0_col + k * 8 + 3)); \
      Integer sum4 = maddubs_epi16(a, *(B0_col + k * 8 + 4)); \
      Integer sum5 = maddubs_epi16(a, *(B0_col + k * 8 + 5)); \
      Integer sum6 = maddubs_epi16(a, *(B0_col + k * 8 + 6)); \
      Integer sum7 = maddubs_epi16(a, *(B0_col + k * 8 + 7)); \
      /* Upcast to 32-bit and horizontally add. Seems a bit faster if this is declared here.*/ \
      Integer ones = set1_epi16<Integer>(1); \
      sum0 = madd_epi16(sum0, ones); \
      sum1 = madd_epi16(sum1, ones); \
      sum2 = madd_epi16(sum2, ones); \
      sum3 = madd_epi16(sum3, ones); \
      sum4 = madd_epi16(sum4, ones); \
      sum5 = madd_epi16(sum5, ones); \
      sum6 = madd_epi16(sum6, ones); \
      sum7 = madd_epi16(sum7, ones); \
      for (int k = 1; k < simd_width; ++k) { \
        Integer a = *(A_row + k); \
        /* Multiply 8-bit, horizontally add to packed 16-bit integers.*/ \
        Integer mult0 = maddubs_epi16(a, *(B0_col + k * 8)); \
        Integer mult1 = maddubs_epi16(a, *(B0_col + k * 8 + 1)); \
        Integer mult2 = maddubs_epi16(a, *(B0_col + k * 8 + 2)); \
        Integer mult3 = maddubs_epi16(a, *(B0_col + k * 8 + 3)); \
        Integer mult4 = maddubs_epi16(a, *(B0_col + k * 8 + 4)); \
        Integer mult5 = maddubs_epi16(a, *(B0_col + k * 8 + 5)); \
        Integer mult6 = maddubs_epi16(a, *(B0_col + k * 8 + 6)); \
        Integer mult7 = maddubs_epi16(a, *(B0_col + k * 8 + 7)); \
        /* Upcast to 32-bit and horizontally add.*/ \
        mult0 = madd_epi16(mult0, ones); \
        mult1 = madd_epi16(mult1, ones); \
        mult2 = madd_epi16(mult2, ones); \
        mult3 = madd_epi16(mult3, ones); \
        mult4 = madd_epi16(mult4, ones); \
        mult5 = madd_epi16(mult5, ones); \
        mult6 = madd_epi16(mult6, ones); \
        mult7 = madd_epi16(mult7, ones); \
        /*Add in 32bit*/ \
        sum0 = add_epi32(sum0, mult0); \
        sum1 = add_epi32(sum1, mult1); \
        sum2 = add_epi32(sum2, mult2); \
        sum3 = add_epi32(sum3, mult3); \
        sum4 = add_epi32(sum4, mult4); \
        sum5 = add_epi32(sum5, mult5); \
        sum6 = add_epi32(sum6, mult6); \
        sum7 = add_epi32(sum7, mult7); \
         \
      } \
      /* Reduce sums within 128-bit lanes.*/ \
      Integer pack0123 = Pack0123(sum0, sum1, sum2, sum3); \
      Integer pack4567 = Pack0123(sum4, sum5, sum6, sum7); \
      /*The specific implementation may need to reduce further.*/ \
      auto total = PermuteSummer(pack0123, pack4567); \
      write_C(A_rowidx, B_cols, B0_colidx, total); \
    } \
  } \
} \

/* 8-bit matrix multiply used by AVX and AVX2.
 * These have two peculiar properties:
 * 1. The sign instructions don't exist in AVX512.
 * 2. 16 registers means gcc's register allocation failed so I wrote it in my
 *    own asm.
 * 3. They support 3-argument vpsignb and vpmaddubsw.
 *
 * Fun fact: AVX introduced the three-argument vpsignb and vpmaddubsw but only
 * for 128-bit, despite the primary change in AVX being the addition of
 * 256-bit.  We had to wait for INTGEMM_AVX2 to get 256-bit versions of vpsignb and
 * vpmaddubsw.  That's why this code is generic over 128-bit or 256-bit.
 */

INTGEMM_AVX2 inline static void InnerINTGEMM_AVX2(
    __m256i a, const __m256i *b,
    __m256i &sum0, __m256i &sum1, __m256i &sum2, __m256i &sum3,
    __m256i &sum4, __m256i &sum5, __m256i &sum6, __m256i &sum7) {
  // Annoyingly the only 8-bit multiply is signed * unsigned (maddubs).
  // So we take the sign bits off of a and apply them each b in a * b.
  //
  // We have only 16 YMM registers but we want to store:
  // 1 for a (or |a|)
  // 8 temporaries for applying sign to each column of B.
  // 8 sums.
  //
  // gcc's register allocator does:
  // 1 for a, do all the sign application, then overwrite with |a|
  // 8 temporaries
  // 7 sums in registers + 1 on the stack
  //
  // But it's possible to complete an operation early, freeing up its
  // temporary register for reuse.  But completing an operation early
  // requires us to have |a| for vpmaddubsw while completing the later
  // operation needs a again to apply sign.
  //
  // So we do two columns, 0 and 1, early.  This allows b0_b6 and b1_b7
  // to be reused by columns 6 and 7, respectively.  And there's enough
  // registers to store both a and |a|.
  //
  // These are the temporary variables used to process each column of b.
  // We let the compiler choose which register number is which, but force
  // it to allocate all registers.
  __m256i absa;
  __m256i b0_b6, b1_b7, b2, b3, b4, b5;
  // Maybe this will tell gcc that we're accessing 8 registers starting
  // at B_live.  Though I doubt it because we're passing the address as a
  // register.
  typedef struct { __m256i x[8]; } B_range;
  asm(
      // Copy the first 6 columns of b to registers.  We assume B has
      // been rearranged so that these 8 columns are consecutive.
      // vpsignb does not take a memory address as its second argument,
      // so this can't be inlined into vsignb.
      "vmovdqa          (%[B]), %[b0_b6]\n"
      "vmovdqa   %c[size](%[B]), %[b1_b7]\n"
      // These multiplies are executed by the assembler, not by the CPU
      // at run time.
      // I would have liked to just initialize b2 etc above but that
      // would make it an input argument "+x" instead of "=&x".  And +x
      // counts as two operands for purposes of gcc's annoying 30-operand
      // limit.
      "vmovdqa 2*%c[size](%[B]), %[b2]\n"
      "vmovdqa 3*%c[size](%[B]), %[b3]\n"
      "vmovdqa 4*%c[size](%[B]), %[b4]\n"
      "vmovdqa 5*%c[size](%[B]), %[b5]\n"
      // Store the absolute value of a in absa.
      "vpabsb  %[a], %[absa]\n"
      // If a byte of a is negative, negate the corresponding byte in
      // b0_b6 etc.
      "vpsignb %[a], %[b0_b6], %[b0_b6]\n"
      "vpsignb %[a], %[b1_b7], %[b1_b7]\n"
      // Multiply signed * unsigned then horizontally add to form packed
      // 16-bit integers:
      // b0[0] * |a|[0] + b0[1] * |a|[1], b0[2] * |a|[2] + b0[3] * |a|[3], ...
      "vpmaddubsw %[b0_b6], %[absa], %[b0_b6]\n"
      "vpmaddubsw %[b1_b7], %[absa], %[b1_b7]\n"
      // vpmaddubsw has latency 5 so work on some other sign bits while
      // we're at it.
      "vpsignb %[a], %[b2], %[b2]\n"
      "vpsignb %[a], %[b3], %[b3]\n"
      "vpsignb %[a], %[b4], %[b4]\n"
      "vpsignb %[a], %[b5], %[b5]\n"
      // Perform a 16-bit add with saturation to accumlate sums.
      "vpaddsw %[b0_b6], %[sum0], %[sum0]\n"
      // Now we can reuse b0_b6 for b6
      "vmovdqa 6*%c[size](%[B]), %[b0_b6]\n"
      "vpaddsw %[b1_b7], %[sum1], %[sum1]\n"
      // Now we can reuse b1_b7 for b7
      "vmovdqa 7*%c[size](%[B]), %[b1_b7]\n"
      // More crunching while the load happens.
      "vpmaddubsw %[b2], %[absa], %[b2]\n"
      "vpmaddubsw %[b3], %[absa], %[b3]\n"
      "vpmaddubsw %[b4], %[absa], %[b4]\n"
      "vpsignb %[a], %[b0_b6], %[b0_b6]\n"
      "vpsignb %[a], %[b1_b7], %[b1_b7]\n"
      "vpmaddubsw %[b5], %[absa], %[b5]\n"
      "vpmaddubsw %[b0_b6], %[absa], %[b0_b6]\n"
      "vpmaddubsw %[b1_b7], %[absa], %[b1_b7]\n"
      "vpaddsw %[b2], %[sum2], %[sum2]\n"
      "vpaddsw %[b3], %[sum3], %[sum3]\n"
      "vpaddsw %[b4], %[sum4], %[sum4]\n"
      "vpaddsw %[b5], %[sum5], %[sum5]\n"
      "vpaddsw %[b0_b6], %[sum6], %[sum6]\n"
      "vpaddsw %[b1_b7], %[sum7], %[sum7]\n"
      : [sum0] "+x" (sum0),
        [sum1] "+x" (sum1),
        [sum2] "+x" (sum2),
        [sum3] "+x" (sum3),
        [sum4] "+x" (sum4),
        [sum5] "+x" (sum5),
        [sum6] "+x" (sum6),
        [sum7] "+x" (sum7),
        [b0_b6] "=&x" (b0_b6),
        [b1_b7] "=&x" (b1_b7),
        [b2] "=&x" (b2),
        [b3] "=&x" (b3),
        [b4] "=&x" (b4),
        [b5] "=&x" (b5),
        [absa] "=&x" (absa)
      : 
        // I would like to use m here but that non-deterministically
        // chooses %(eax) or -256$(eax) and there's no way to add to that
        // memory address:
        // https://gcc.gnu.org/ml/gcc-help/2011-04/msg00518.html
        //
        [B] "r" (reinterpret_cast<const B_range*>(b)),
        [a] "x" (a),
        [size] "i" (sizeof(__m256i))
    );
}


// For INTGEMM_SSSE3 without AVX
INTGEMM_SSSE3 inline static void InnerINTGEMM_SSSE3(
    __m128i a, const __m128i *b,
    __m128i &sum0, __m128i &sum1, __m128i &sum2, __m128i &sum3,
    __m128i &sum4, __m128i &sum5, __m128i &sum6, __m128i &sum7) {
  __m128i a_positive = abs_epi8(a);
  sum0 = adds_epi16(sum0, maddubs_epi16(a_positive, sign_epi8(b[0], a)));
  sum1 = adds_epi16(sum1, maddubs_epi16(a_positive, sign_epi8(b[1], a)));
  sum2 = adds_epi16(sum2, maddubs_epi16(a_positive, sign_epi8(b[2], a)));
  sum3 = adds_epi16(sum3, maddubs_epi16(a_positive, sign_epi8(b[3], a)));
  sum4 = adds_epi16(sum4, maddubs_epi16(a_positive, sign_epi8(b[4], a)));
  sum5 = adds_epi16(sum5, maddubs_epi16(a_positive, sign_epi8(b[5], a)));
  sum6 = adds_epi16(sum6, maddubs_epi16(a_positive, sign_epi8(b[6], a)));
  sum7 = adds_epi16(sum7, maddubs_epi16(a_positive, sign_epi8(b[7], a)));
}
<<<<<<< HEAD
//AVX2 or SSSE3 multiply
#define INTGEMM_MULTIPLY8(Integer, target, WriteCSubType) \
template <class WriteC> target static void Multiply(const int8_t *A, const int8_t *B, WriteC C, Index A_rows, Index width, Index B_cols) { \
=======
//INTGEMM_AVX2 or INTGEMM_SSSE3 multiply
#define INTGEMM_MULTIPLY8(Integer, target, cpu_type) \
  template <typename Callback> target static void Multiply(const int8_t *A, const int8_t *B, Index A_rows, Index width, Index B_cols, Callback callback) { \
>>>>>>> 66c40eed
  assert(width % sizeof(Integer) == 0); \
  assert(B_cols % 8 == 0); \
  assert(reinterpret_cast<uintptr_t>(A) % sizeof(Integer) == 0); \
  assert(reinterpret_cast<uintptr_t>(B) % sizeof(Integer) == 0); \
  const int simd_width = width / sizeof(Integer); \
  auto callback_impl = callbacks::CallbackImpl<cpu_type, Callback>(callback); \
  const Integer *B0_col = reinterpret_cast<const Integer*>(B); \
  /*Go over 8 columns of B at a time.*/ \
  for (Index B0_colidx = 0; B0_colidx != B_cols; B0_col += 8 * simd_width, B0_colidx += 8) { \
    /*Process one row of A at a time.  Doesn't seem to be faster to do multiple rows of A at once.*/ \
    for (Index A_rowidx = 0; A_rowidx < A_rows; ++A_rowidx) { \
      /*Iterate over shared (inner) dimension.*/ \
      const Integer *A_live = reinterpret_cast<const Integer *>(A + A_rowidx * width); \
      const Integer *A_end = A_live + simd_width; \
      const Integer *B_live = B0_col; \
      /* Rather than initializing as zeros and adding, just initialize the first.*/ \
      Integer a = *(A_live++); \
      Integer a_positive = abs_epi8(a); \
      /* These will be packed 16-bit integers containing sums for each column of B multiplied by the row of A.*/ \
      Integer sum0 = maddubs_epi16(a_positive, sign_epi8(B_live[0], a)); \
      Integer sum1 = maddubs_epi16(a_positive, sign_epi8(B_live[1], a)); \
      Integer sum2 = maddubs_epi16(a_positive, sign_epi8(B_live[2], a)); \
      Integer sum3 = maddubs_epi16(a_positive, sign_epi8(B_live[3], a)); \
      Integer sum4 = maddubs_epi16(a_positive, sign_epi8(B_live[4], a)); \
      Integer sum5 = maddubs_epi16(a_positive, sign_epi8(B_live[5], a)); \
      Integer sum6 = maddubs_epi16(a_positive, sign_epi8(B_live[6], a)); \
      Integer sum7 = maddubs_epi16(a_positive, sign_epi8(B_live[7], a)); \
      B_live += 8; \
      /* Use A as the loop variable so the add can be done where gcc likes it for branch prediction.*/ \
      for (; A_live != A_end; ++A_live, B_live += 8) { \
        Inner##target(*A_live, B_live, sum0, sum1, sum2, sum3, sum4, sum5, sum6, sum7); \
      } \
      /* Convert 16-bit to 32-bit and add, not caring what parts are added.
       * Implementations:
       * 1. https://github.com/tesseract-ocr/tesseract/blob/master/src/arch/intsimdmatrixavx2.cpp#L67 under Apache license:
       *   This does a multiply by 1 and horizontal add:
       *    _mm512_madd_epi16(sum, _mm512_set1_epi16(1))
       *   Current fastest.
       *
       * 2. Signed extension and fold halves:
       *    sum = _mm512_add_epi32(
       *      _mm512_cvtepi16_epi32(_mm512_castsi512_si256(sum)),
       *      _mm512_cvtepi16_epi32(_mm512_extracti64x4_epi64(sum, 1)));
       *
       * 3. Sign extend by abuse of bitshift, then add.
       * sum = _mm512_add_epi32(
       *      _mm512_srai_epi32(_mm512_slli_epi32(sum, 16), 16),
       *      _mm512_srai_epi32(sum, 16));
       */ \
      Integer ones = set1_epi16<Integer>(1); \
      sum0 = madd_epi16(sum0, ones); \
      sum1 = madd_epi16(sum1, ones); \
      sum2 = madd_epi16(sum2, ones); \
      sum3 = madd_epi16(sum3, ones); \
      sum4 = madd_epi16(sum4, ones); \
      sum5 = madd_epi16(sum5, ones); \
      sum6 = madd_epi16(sum6, ones); \
      sum7 = madd_epi16(sum7, ones); \
      Integer pack0123 = Pack0123(sum0, sum1, sum2, sum3); \
      Integer pack4567 = Pack0123(sum4, sum5, sum6, sum7); \
      auto total = PermuteSummer(pack0123, pack4567); \
      RunCallback(callback_impl, total, A_rowidx, B0_colidx, A_rows, B_cols); \
    } \
  } \
} \


// Find the maximum absolute value of packed float32s.
/*
template <class Register> inline static float MaxAbsoluteBackend(const float *begin_float, const float *end_float) {
  assert(end_float > begin_float);
  assert((end_float - begin_float) % (sizeof(Register) / sizeof(float)) == 0);
  const Register *begin = reinterpret_cast<const Register*>(begin_float);
  const Register *end = reinterpret_cast<const Register*>(end_float);
  // Get the sign bit.
  union {float f; int32_t i;} float_convert;
  float_convert.i = 0x7fffffff;
  Register and_me = set1_ps<Register>(float_convert.f);
  Register highest = and_ps(and_me, *begin);
  for (++begin; begin != end; ++begin) {
    Register reg = and_ps(and_me, *begin);
    highest = max_ps(highest, reg);
  }

  return MaxFloat32(highest);
}*/
#define INTGEMM_MAXABSOLUTE(Register, target) \
target static float MaxAbsolute(const float *begin_float, const float *end_float) { \
  assert(end_float > begin_float); \
  assert((end_float - begin_float) % (sizeof(Register) / sizeof(float)) == 0); \
  const Register *begin = reinterpret_cast<const Register*>(begin_float); \
  const Register *end = reinterpret_cast<const Register*>(end_float); \
  union {float f; int32_t i;} float_convert; \
  float_convert.i = 0x7fffffff; \
  Register and_me = set1_ps<Register>(float_convert.f); \
  Register highest = and_ps(and_me, *begin); \
  for (++begin; begin != end; ++begin) { \
    Register reg = and_ps(and_me, *begin); \
    highest = max_ps(highest, reg); \
  } \
  return MaxFloat32(highest); \
} \

} // namespace intgemm<|MERGE_RESOLUTION|>--- conflicted
+++ resolved
@@ -88,9 +88,6 @@
 INTGEMM_PACK0123(INTGEMM_AVX512BW, __m512i)
 #endif
 
-<<<<<<< HEAD
-// 16-bit multiplier for SSE2, AVX2, and AVX512.
-=======
 template <typename Callback>
 INTGEMM_SSE2 static inline void RunCallback(Callback callback_impl, dvector_t<CPUType::SSE2, int> total, Index row_idx, Index col_idx, Index rows, Index cols) {
   callback_impl(total.first, callbacks::OutputBufferInfo(row_idx, col_idx, rows, cols));
@@ -103,7 +100,6 @@
 }
 
 // 16-bit multiplier for INTGEMM_SSE2, INTGEMM_AVX2, and AVX512.
->>>>>>> 66c40eed
 // C = A * B * unquant_mult
 //
 // This has been substantially revised from Jacob Devlin's SSE code which is:
@@ -197,13 +193,13 @@
 } \
 
 //An int8_prepbias version of the above code, using the add 127 technique
-#define INTGEMM_PREPAREBIASFOR8(Integer, target, WriteCSubType) \
-  template <class WriteC> target static void PrepareBiasFor8(const int8_t A, const int8_t *B, WriteC C, Index A_rows, Index width, Index B_cols) { \
+#define INTGEMM_PREPAREBIASFOR8(Integer, target, cpu_type) \
+  template <class Callback> target static void PrepareBiasFor8(const int8_t A, const int8_t *B, Index A_rows, Index width, Index B_cols, Callback callback) { \
   assert(width % (sizeof(Integer) / sizeof(int8_t)) == 0); \
   assert(B_cols % 8 == 0); \
   assert(reinterpret_cast<uintptr_t>(B) % sizeof(Integer) == 0); \
   const int simd_width = width / (sizeof(Integer) / sizeof(int8_t)); \
-  typename WriteC::WriteCSubType write_C(C); \
+  auto callback_impl = callbacks::CallbackImpl<cpu_type, Callback>(callback); \
   const Integer *B0_col = reinterpret_cast<const Integer *>(B); \
   const Integer a = set1_epi8<Integer>(A); \
   for (Index B0_colidx = 0; B0_colidx < B_cols; B0_col += 8 * simd_width, B0_colidx += 8) { \
@@ -267,20 +263,20 @@
       Integer pack4567 = Pack0123(sum4, sum5, sum6, sum7); \
       /*The specific implementation may need to reduce further.*/ \
       auto total = PermuteSummer(pack0123, pack4567); \
-      write_C(A_rowidx, B_cols, B0_colidx, total); \
+      RunCallback(callback_impl, total, A_rowidx, B0_colidx, A_rows, B_cols); \
     } \
   } \
 } \
 
 //An int8 version of the above code, using the add 127 technique
-#define INTGEMM_MULTIPLY8NEW(Integer, target, WriteCSubType) \
-  template <class WriteC> target static void Multiply8new(const uint8_t *A, const int8_t *B, WriteC C, Index A_rows, Index width, Index B_cols) { \
+#define INTGEMM_MULTIPLY8NEW(Integer, target, cpu_type) \
+  template <class Callback> target static void Multiply8new(const uint8_t *A, const int8_t *B, Index A_rows, Index width, Index B_cols, Callback callback) { \
   assert(width % (sizeof(Integer) / sizeof(int8_t)) == 0); \
   assert(B_cols % 8 == 0); \
   assert(reinterpret_cast<uintptr_t>(A) % sizeof(Integer) == 0); \
   assert(reinterpret_cast<uintptr_t>(B) % sizeof(Integer) == 0); \
   const int simd_width = width / (sizeof(Integer) / sizeof(int8_t)); \
-  typename WriteC::WriteCSubType write_C(C); \
+  auto callback_impl = callbacks::CallbackImpl<cpu_type, Callback>(callback); \
   const Integer *B0_col = reinterpret_cast<const Integer *>(B); \
   for (Index B0_colidx = 0; B0_colidx < B_cols; B0_col += 8 * simd_width, B0_colidx += 8) { \
     /* Process one row of A at a time.  Doesn't seem to be faster to do multiple rows of A at once.*/ \
@@ -344,7 +340,7 @@
       Integer pack4567 = Pack0123(sum4, sum5, sum6, sum7); \
       /*The specific implementation may need to reduce further.*/ \
       auto total = PermuteSummer(pack0123, pack4567); \
-      write_C(A_rowidx, B_cols, B0_colidx, total); \
+      RunCallback(callback_impl, total, A_rowidx, B0_colidx, A_rows, B_cols); \
     } \
   } \
 } \
@@ -496,15 +492,9 @@
   sum6 = adds_epi16(sum6, maddubs_epi16(a_positive, sign_epi8(b[6], a)));
   sum7 = adds_epi16(sum7, maddubs_epi16(a_positive, sign_epi8(b[7], a)));
 }
-<<<<<<< HEAD
-//AVX2 or SSSE3 multiply
-#define INTGEMM_MULTIPLY8(Integer, target, WriteCSubType) \
-template <class WriteC> target static void Multiply(const int8_t *A, const int8_t *B, WriteC C, Index A_rows, Index width, Index B_cols) { \
-=======
 //INTGEMM_AVX2 or INTGEMM_SSSE3 multiply
 #define INTGEMM_MULTIPLY8(Integer, target, cpu_type) \
   template <typename Callback> target static void Multiply(const int8_t *A, const int8_t *B, Index A_rows, Index width, Index B_cols, Callback callback) { \
->>>>>>> 66c40eed
   assert(width % sizeof(Integer) == 0); \
   assert(B_cols % 8 == 0); \
   assert(reinterpret_cast<uintptr_t>(A) % sizeof(Integer) == 0); \
