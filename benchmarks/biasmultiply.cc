--- conflicted
+++ resolved
@@ -235,32 +235,6 @@
 
 	std::cout << repeat << " iterations of Shifted AVX512 took: " << newTimeAVX512.count() << " seconds." << std::endl;
 
-<<<<<<< HEAD
-        if (kCPU < CPUType::AVX512VNNI) return 0;
-        std::chrono::duration<double> oldAVX512VNNI_nobias = testOld_nobias<AVX512_8bit>(1, 64, 8);
-        for (int i = 0; i<repeat; i++) {
-                oldAVX512VNNI_nobias += testOld_nobias<AVX512VNNI_8bit>(8, 256, 256);
-                oldAVX512VNNI_nobias += testOld_nobias<AVX512VNNI_8bit>(8, 2048, 256);
-                oldAVX512VNNI_nobias += testOld_nobias<AVX512VNNI_8bit>(320, 256, 256);
-                oldAVX512VNNI_nobias += testOld_nobias<AVX512VNNI_8bit>(472, 256, 256);
-                oldAVX512VNNI_nobias += testOld_nobias<AVX512VNNI_8bit>(248, 256, 256);
-                oldAVX512VNNI_nobias += testOld_nobias<AVX512VNNI_8bit>(200, 256, 256);
-        }
-
-        std::cout << repeat << " iterations of AVX512VNNI without bias took: " << oldAVX512VNNI_nobias.count() << " seconds." << std::endl;
-
-        std::chrono::duration<double> oldAVX512VNNI = testOld<AVX512_8bit>(1, 64, 8);
-        for (int i = 0; i<repeat; i++) {
-                oldAVX512VNNI += testOld<AVX512VNNI_8bit>(8, 256, 256);
-                oldAVX512VNNI += testOld<AVX512VNNI_8bit>(8, 2048, 256);
-                oldAVX512VNNI += testOld<AVX512VNNI_8bit>(320, 256, 256);
-                oldAVX512VNNI += testOld<AVX512VNNI_8bit>(472, 256, 256);
-                oldAVX512VNNI += testOld<AVX512VNNI_8bit>(248, 256, 256);
-                oldAVX512VNNI += testOld<AVX512VNNI_8bit>(200, 256, 256);
-        }
-
-        std::cout << repeat << " iterations of AVX512VNNI took: " << oldAVX512VNNI.count() << " seconds." << std::endl;
-=======
   if (kCPU < CPUType::AVX512VNNI) return 0;
   std::chrono::duration<double> oldAVX512VNNI_nobias = testOld_nobias<AVX512_8bit>(1, 64, 8);
   for (int i = 0; i<repeat; i++) {
@@ -297,7 +271,6 @@
   }
 
   std::cout << repeat << " iterations of Shifted AVX512VNNI took: " << newTimeAVX512VNNI.count() << " seconds." << std::endl;
->>>>>>> 5e8e0aa5
 
 
 }