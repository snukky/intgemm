#pragma once

#include "interleave.h"
#include "kernels.h"
#include "multiply.h"
#include "types.h"

#include <cstdint>
#include <stdint.h>
#include <cstring>

namespace intgemm {

namespace avx2 {

INTGEMM_AVX2 inline __m256i QuantizerGrab(const float *input, const __m256 quant_mult_reg) {
  return kernels::quantize(loadu_ps<__m256>(input), quant_mult_reg);
}

INTGEMM_SELECT_COL_B(INTGEMM_AVX2, __m256i)

class QuantizeTile16 {
  public:
    typedef __m256i Register;

    INTGEMM_AVX2 explicit QuantizeTile16(float mult) : mult_(_mm256_set1_ps(mult)) {}

    INTGEMM_AVX2 Register Consecutive(const float *input) const {
      return Tile(input, input + 8);
    }

    INTGEMM_AVX2 Register ConsecutiveWithWrapping(const float *input, Index cols_left, Index cols, Index row_step) const {
      return Tile(
        input,
        input + 8 + (cols_left <= 8 ? cols * (row_step - 1) : 0));
    }

    INTGEMM_AVX2 Register ForReshape(const float *input, Index cols) const {
      // 8 rows in the first 128-bit register, 8 in the second register.
      return Tile(input, input + 8 * cols);
    }

  private:
    INTGEMM_AVX2 __m256i Tile(const float *input0, const float *input1) const {
      __m256i g0 = QuantizerGrab(input0, mult_);
      __m256i g1 = QuantizerGrab(input1, mult_);
      __m256i packed = _mm256_packs_epi32(g0, g1);
      // Reorder the packed values because Intel does 0 1 2 3 8 9 10 11 4 5 6 7 12 13 14 15.
      // Technically this could be removed if the PrepareB did the same reordering internally.
      return _mm256_permute4x64_epi64(packed, 0xd8 /* 0, 2, 1, 3 */);
    }

    const __m256 mult_;
};

} // namespace


struct AVX2_16bit {
  typedef int16_t Integer;

  // Currently A is prepared by quantization but this could theoretically change.
  INTGEMM_AVX2 static inline void PrepareA(const float *input, int16_t *output, float quant_mult, Index rows, Index cols) {
    Quantize(input, output, quant_mult, rows * cols);
  }

  // Just quantize everything in order.
  INTGEMM_AVX2 static void Quantize(const float *input, int16_t *output, float quant_mult, Index size) {
    assert(size % 16 == 0);
    assert(reinterpret_cast<uintptr_t>(input) % 32 == 0);
    avx2::QuantizeTile16 q(quant_mult);
    const float *end = input + size;
    for (; input != end; input += 16, output += 16) {
      *reinterpret_cast<__m256i*>(output) = q.Consecutive(input);
    }
  }

  // Tile size for B; B must be a multiple of this block size.
  static const Index kBTileRow = 16;
  static const Index kBTileCol = 8;
/*
  INTGEMM_AVX2 static void PrepareB(const float *input, int16_t *output, float quant_mult, Index rows, Index cols) {
    PrepareBFor16(input, output, avx2::QuantizeTile16(quant_mult), rows, cols);
  }*/
  INTGEMM_PREPARE_B_16(INTGEMM_AVX2, avx2::QuantizeTile16)
  INTGEMM_PREPARE_B_QUANTIZED_TRANSPOSED(INTGEMM_AVX2, CPUType::AVX2, int16_t)
  INTGEMM_PREPARE_B_TRANSPOSED(INTGEMM_AVX2, avx2::QuantizeTile16, int16_t)

  INTGEMM_AVX2 static void SelectColumnsB(const int16_t *input, int16_t *output, Index rows, const Index *cols_begin, const Index *cols_end) {
    avx2::SelectColumnsOfB((const __m256i*)input, (__m256i*)output, rows * 2, cols_begin, cols_end);
  }

  INTGEMM_MULTIPLY16(__m256i, INTGEMM_AVX2, CPUType::AVX2)

  constexpr static const char *const kName = "16-bit AVX2";

  static const CPUType kUses = CPUType::AVX2;
};

namespace avx2 {
/* Read 8 floats at a time from input0, input1, input2, and input3.  Quantize
 * them to 8-bit by multiplying with quant_mult_reg then rounding. Concatenate
 * the result into one register and return it.
 */
class QuantizeTile8 {
  public:
    typedef __m256i Register;

    INTGEMM_AVX2 explicit QuantizeTile8(float quant_mult) : mult_(_mm256_set1_ps(quant_mult)) {}

    INTGEMM_AVX2 inline __m256i Consecutive(const float *input) const {
      return Tile(input, input + 8, input + 16, input + 24);
    }

    INTGEMM_AVX2 inline __m256i ConsecutiveU(const float *input) const {
      return TileU(input, input + 8, input + 16, input + 24);
    }

    INTGEMM_AVX2 Register ConsecutiveWithWrapping(const float *input, Index cols_left, Index cols, Index row_step) const {
      const float* inputs[4];
      for (Index i = 0; i < sizeof(inputs) / sizeof(inputs[0]); ++i) {
        while (cols_left < sizeof(Register) / sizeof(float)) {
          input += cols * (row_step - 1);
          cols_left += cols;
        }
        inputs[i] = input;
        input += sizeof(Register) / sizeof(float);
        cols_left -= sizeof(Register) / sizeof(float);
      }
      return Tile(inputs[0], inputs[1], inputs[2], inputs[3]);
    }

    INTGEMM_AVX2 inline __m256i ForReshape(const float *input, Index cols) const {
      // Put higher rows in the second half of the register.  These will jumble
      // around in the same way then conveniently land in the right place.
      return Tile(input, input + 2 * cols, input + 16 * cols, input + 18 * cols);
    }

    INTGEMM_AVX2 inline __m256i Tile(const float *input0, const float *input1, const float *input2, const float *input3) const {
      // Looking at the assembly, gcc has pulled this outside the loops calling this.
      const __m256i neg127 = _mm256_set1_epi8(-127);
      const __m256i shuffle_param = _mm256_set_epi32(7, 3, 6, 2, 5, 1, 4, 0);
      // Grab 4 registers at a time in 32-bit format.
      __m256i g0 = avx2::QuantizerGrab(input0, mult_);
      __m256i g1 = avx2::QuantizerGrab(input1, mult_);
      __m256i g2 = avx2::QuantizerGrab(input2, mult_);
      __m256i g3 = avx2::QuantizerGrab(input3, mult_);
      // Pack 32-bit to 16-bit.
      __m256i packed0 = _mm256_packs_epi32(g0, g1);
      __m256i packed1 = _mm256_packs_epi32(g2, g3);
      // Pack 16-bit to 8-bit.
      __m256i packed = _mm256_packs_epi16(packed0, packed1);
      // Ban -128.
      packed = _mm256_max_epi8(packed, neg127);
      // Currently in 0 1 2 3 8 9 10 11 16 17 18 19 24 25 26 27 4 5 6 7 12 13 14 15 20 21 22 23 28 29 30 31
      // Or as 32-bit integers 0 2 4 6 1 3 5 7
      // Technically this could be removed so long as the rows are bigger than 16
      // and the values are only used for GEMM.
      return _mm256_permutevar8x32_epi32(packed, shuffle_param);
    }

  private:
    //A version that produces uint8_ts
    INTGEMM_AVX2 inline __m256i TileU(const float *input0, const float *input1, const float *input2, const float *input3) const {
      // Looking at the assembly, gcc has pulled this outside the loops calling this.
      const __m256i neg127 = _mm256_set1_epi8(-127);
      const __m256i pos127 = _mm256_set1_epi8(127);
      const __m256i shuffle_param = _mm256_set_epi32(7, 3, 6, 2, 5, 1, 4, 0);
      // Grab 4 registers at a time in 32-bit format.
      __m256i g0 = avx2::QuantizerGrab(input0, mult_);
      __m256i g1 = avx2::QuantizerGrab(input1, mult_);
      __m256i g2 = avx2::QuantizerGrab(input2, mult_);
      __m256i g3 = avx2::QuantizerGrab(input3, mult_);
      // Pack 32-bit to 16-bit.
      __m256i packed0 = _mm256_packs_epi32(g0, g1);
      __m256i packed1 = _mm256_packs_epi32(g2, g3);
      // Pack 16-bit to 8-bit.
      __m256i packed = _mm256_packs_epi16(packed0, packed1);
      // Ban -128.
      packed = _mm256_max_epi8(packed, neg127); //Could be removed  if we use +128
      packed = _mm256_add_epi8(packed, pos127);
      // Currently in 0 1 2 3 8 9 10 11 16 17 18 19 24 25 26 27 4 5 6 7 12 13 14 15 20 21 22 23 28 29 30 31
      // Or as 32-bit integers 0 2 4 6 1 3 5 7
      // Technically this could be removed so long as the rows are bigger than 16
      // and the values are only used for GEMM.
      return _mm256_permutevar8x32_epi32(packed, shuffle_param);
    }

    const __m256 mult_;
};

// Technically only requires AVX
INTGEMM_MAXABSOLUTE(__m256, INTGEMM_AVX2)

} // namespace

struct AVX2_8bit {
  typedef int8_t Integer;

  // Currently A is prepared by quantization but this could theoretically change.
  INTGEMM_AVX2 static inline void PrepareA(const float *input, int8_t *output, float quant_mult, Index rows, Index cols) {
    Quantize(input, output, quant_mult, rows * cols);
  }
 private:
  INTGEMM_QUANTIZE_THREAD(INTGEMM_AVX2, __m256i, avx2)
 public:
  INTGEMM_QUANTIZE(INTGEMM_AVX2, __m256i, avx2)

  // Currently A is prepared by quantization but this could theoretically change.
  INTGEMM_AVX2 static inline void PrepareA(const float *input, uint8_t *output, float quant_mult, Index rows, Index cols) {
    QuantizeU(input, output, quant_mult, rows * cols);
  }

  // Just quantize everything in order.
  INTGEMM_AVX2 static void QuantizeU(const float *input, uint8_t *output, float quant_mult, Index size) {
    assert(size % 32 == 0);
    assert(reinterpret_cast<uintptr_t>(input) % 32 == 0);
    avx2::QuantizeTile8 q(quant_mult);
    const float *end = input + size;
    for (; input != end; input += 32, output += 32) {
      *reinterpret_cast<__m256i*>(output) = q.ConsecutiveU(input);
    }
  }

  // Tile size for B; B must be a multiple of this block size.
  static const Index kBTileRow = 32;
  static const Index kBTileCol = 8;

  INTGEMM_PREPARE_B_8(INTGEMM_AVX2, avx2::QuantizeTile8)
  INTGEMM_PREPARE_B_QUANTIZED_TRANSPOSED(INTGEMM_AVX2, CPUType::AVX2, int8_t)
  INTGEMM_PREPARE_B_TRANSPOSED(INTGEMM_AVX2, avx2::QuantizeTile8, int8_t)

  INTGEMM_AVX2 static void SelectColumnsB(const int8_t *input, int8_t *output, Index rows, const Index *cols_begin, const Index *cols_end) {
    avx2::SelectColumnsOfB((const __m256i*)input, (__m256i*)output, rows, cols_begin, cols_end);
  }

  INTGEMM_MULTIPLY8(__m256i, INTGEMM_AVX2, CPUType::AVX2)

  INTGEMM_MULTIPLY8SHIFT(__m256i, INTGEMM_AVX2, CPUType::AVX2)

  INTGEMM_PREPAREBIASFOR8(__m256i, INTGEMM_AVX2, CPUType::AVX2)

<<<<<<< HEAD
  INTGEMM_GETQUANTIZERSTD(__m256, INTGEMM_AVX2)
  
=======
>>>>>>> 65176b06
  constexpr static const char *const kName = "8-bit AVX2";

  static const CPUType kUses = CPUType::AVX2;
};

} // namespace intgemm<|MERGE_RESOLUTION|>--- conflicted
+++ resolved
@@ -240,11 +240,8 @@
 
   INTGEMM_PREPAREBIASFOR8(__m256i, INTGEMM_AVX2, CPUType::AVX2)
 
-<<<<<<< HEAD
   INTGEMM_GETQUANTIZERSTD(__m256, INTGEMM_AVX2)
   
-=======
->>>>>>> 65176b06
   constexpr static const char *const kName = "8-bit AVX2";
 
   static const CPUType kUses = CPUType::AVX2;
